{
 "cells": [
  {
   "cell_type": "markdown",
   "metadata": {},
   "source": [
    "### Imports"
   ]
  },
  {
   "cell_type": "code",
   "execution_count": 1,
   "metadata": {},
   "outputs": [],
   "source": [
    "import sys\n",
    "import json\n",
    "import numpy as np\n",
    "from typing import Union"
   ]
  },
  {
   "cell_type": "markdown",
   "metadata": {},
   "source": [
    "### Local imports"
   ]
  },
  {
   "cell_type": "code",
   "execution_count": 2,
   "metadata": {},
   "outputs": [],
   "source": [
    "sys.path.insert(0,'src/')\n",
    "from src.metrics import BinaryClassificationResult\n",
    "from src.print_util import print_rates"
   ]
  },
  {
   "cell_type": "markdown",
   "metadata": {},
   "source": [
    "### Generic code"
   ]
  },
  {
   "cell_type": "code",
   "execution_count": 3,
   "metadata": {},
   "outputs": [],
   "source": [
    "# Get the value out of an experiment's result. If the experiment is unsupervised and the result is already\n",
    "# a float (loss function), we return it as it is. Otherwise we return the error rate.\n",
    "def get_value(result: Union[dict, float]):\n",
    "    if isinstance(result, dict):\n",
    "        result = BinaryClassificationResult(*result.values())\n",
    "        return (1 - result.acc())\n",
    "    elif isinstance(result, float):\n",
    "        return result\n",
    "    else:\n",
    "        raise ValueError('Wrong type for result')"
   ]
  },
  {
   "cell_type": "code",
   "execution_count": 4,
   "metadata": {},
   "outputs": [],
   "source": [
    "def get_configurations_best_hparams(all_results, verbose=False):\n",
    "    config_to_hparams = {}\n",
    "    for clients_devices, config_results in gs_local_results.items():\n",
    "        config_best_result = np.Infinity\n",
    "        config_best_hparams = {}\n",
    "        for hparams, config_exp_result in config_results.items():\n",
    "            result_float = get_value(config_exp_result)\n",
    "            if result_float < config_best_result:\n",
    "                config_best_hparams = hparams\n",
    "                config_best_result = result_float\n",
    "        config_to_hparams.update({clients_devices: config_best_hparams})\n",
    "        if verbose:\n",
    "            print(\"Best result for {} is {:.5f} with hparams: \".format(clients_devices, config_best_result))\n",
    "            print(config_best_hparams)\n",
    "            print()\n",
    "            \n",
    "    return config_to_hparams"
   ]
  },
  {
   "cell_type": "code",
   "execution_count": 5,
   "metadata": {},
   "outputs": [],
   "source": [
    "def print_hparams(clients_devices_to_hparams):\n",
    "    for clients_devices, hparams in clients_devices_to_hparams.items():\n",
    "        print(str(hparams) + ',')"
   ]
  },
  {
   "cell_type": "markdown",
   "metadata": {},
   "source": [
    "### Results"
   ]
  },
  {
   "cell_type": "code",
   "execution_count": 11,
   "metadata": {},
   "outputs": [
    {
     "name": "stdout",
     "output_type": "stream",
     "text": [
<<<<<<< HEAD
      "{'optimizer_params': {'lr': 0.5, 'weight_decay': 0.0001}, 'hidden_layers': [115, 58]},\n",
      "{'optimizer_params': {'lr': 0.5, 'weight_decay': 0.0001}, 'hidden_layers': [115, 58]},\n",
      "{'optimizer_params': {'lr': 0.5, 'weight_decay': 0.0}, 'hidden_layers': [115, 58, 29]},\n",
      "{'optimizer_params': {'lr': 0.5, 'weight_decay': 0.0001}, 'hidden_layers': [115, 58]},\n",
      "{'optimizer_params': {'lr': 0.5, 'weight_decay': 0.0001}, 'hidden_layers': [115, 58]},\n",
      "{'optimizer_params': {'lr': 0.5, 'weight_decay': 0.0001}, 'hidden_layers': [115, 58]},\n",
      "{'optimizer_params': {'lr': 0.5, 'weight_decay': 0.0001}, 'hidden_layers': [115, 58]},\n",
      "{'optimizer_params': {'lr': 0.5, 'weight_decay': 1e-05}, 'hidden_layers': [115, 58]},\n",
      "{'optimizer_params': {'lr': 0.5, 'weight_decay': 0.0001}, 'hidden_layers': [115, 58, 29]},\n"
=======
      "{'optimizer_params': {'lr': 0.5, 'weight_decay': 1e-05}, 'hidden_layers': [115, 58, 29]},\n",
      "{'optimizer_params': {'lr': 0.5, 'weight_decay': 0.0001}, 'hidden_layers': [115, 58, 29]},\n",
      "{'optimizer_params': {'lr': 0.5, 'weight_decay': 1e-05}, 'hidden_layers': [115, 58, 29]},\n",
      "{'optimizer_params': {'lr': 0.5, 'weight_decay': 1e-05}, 'hidden_layers': [115, 58, 29]},\n",
      "{'optimizer_params': {'lr': 0.5, 'weight_decay': 1e-05}, 'hidden_layers': [115, 58, 29]},\n",
      "{'optimizer_params': {'lr': 0.5, 'weight_decay': 0.0}, 'hidden_layers': [115, 58, 29]},\n",
      "{'optimizer_params': {'lr': 0.5, 'weight_decay': 1e-05}, 'hidden_layers': [115, 58, 29]},\n",
      "{'optimizer_params': {'lr': 0.5, 'weight_decay': 0.0001}, 'hidden_layers': [115, 58, 29]},\n",
      "{'optimizer_params': {'lr': 0.5, 'weight_decay': 1e-05}, 'hidden_layers': [115, 58, 29]},\n"
>>>>>>> a35a92cc
     ]
    }
   ],
   "source": [
<<<<<<< HEAD
    "path_gs = 'grid_search_results/decentralized_classifier/0,0787 5cv/'\n",
=======
    "path_gs = 'grid_search_results/decentralized_classifier/non-collaborative/0,95 5cv/'\n",
>>>>>>> a35a92cc
    "\n",
    "with open(path_gs + 'local_results.json') as json_file:\n",
    "    gs_local_results = json.load(json_file)\n",
    "    \n",
    "clients_devices_to_hparams = get_configurations_best_hparams(gs_local_results, False)\n",
    "print_hparams(clients_devices_to_hparams)"
   ]
  },
  {
   "cell_type": "markdown",
   "metadata": {},
   "source": [
    "End."
   ]
  }
 ],
 "metadata": {
  "kernelspec": {
   "display_name": "Python 3",
   "language": "python",
   "name": "python3"
  },
  "language_info": {
   "codemirror_mode": {
    "name": "ipython",
    "version": 3
   },
   "file_extension": ".py",
   "mimetype": "text/x-python",
   "name": "python",
   "nbconvert_exporter": "python",
   "pygments_lexer": "ipython3",
   "version": "3.8.5"
  }
 },
 "nbformat": 4,
 "nbformat_minor": 4
}<|MERGE_RESOLUTION|>--- conflicted
+++ resolved
@@ -114,17 +114,6 @@
      "name": "stdout",
      "output_type": "stream",
      "text": [
-<<<<<<< HEAD
-      "{'optimizer_params': {'lr': 0.5, 'weight_decay': 0.0001}, 'hidden_layers': [115, 58]},\n",
-      "{'optimizer_params': {'lr': 0.5, 'weight_decay': 0.0001}, 'hidden_layers': [115, 58]},\n",
-      "{'optimizer_params': {'lr': 0.5, 'weight_decay': 0.0}, 'hidden_layers': [115, 58, 29]},\n",
-      "{'optimizer_params': {'lr': 0.5, 'weight_decay': 0.0001}, 'hidden_layers': [115, 58]},\n",
-      "{'optimizer_params': {'lr': 0.5, 'weight_decay': 0.0001}, 'hidden_layers': [115, 58]},\n",
-      "{'optimizer_params': {'lr': 0.5, 'weight_decay': 0.0001}, 'hidden_layers': [115, 58]},\n",
-      "{'optimizer_params': {'lr': 0.5, 'weight_decay': 0.0001}, 'hidden_layers': [115, 58]},\n",
-      "{'optimizer_params': {'lr': 0.5, 'weight_decay': 1e-05}, 'hidden_layers': [115, 58]},\n",
-      "{'optimizer_params': {'lr': 0.5, 'weight_decay': 0.0001}, 'hidden_layers': [115, 58, 29]},\n"
-=======
       "{'optimizer_params': {'lr': 0.5, 'weight_decay': 1e-05}, 'hidden_layers': [115, 58, 29]},\n",
       "{'optimizer_params': {'lr': 0.5, 'weight_decay': 0.0001}, 'hidden_layers': [115, 58, 29]},\n",
       "{'optimizer_params': {'lr': 0.5, 'weight_decay': 1e-05}, 'hidden_layers': [115, 58, 29]},\n",
@@ -134,16 +123,11 @@
       "{'optimizer_params': {'lr': 0.5, 'weight_decay': 1e-05}, 'hidden_layers': [115, 58, 29]},\n",
       "{'optimizer_params': {'lr': 0.5, 'weight_decay': 0.0001}, 'hidden_layers': [115, 58, 29]},\n",
       "{'optimizer_params': {'lr': 0.5, 'weight_decay': 1e-05}, 'hidden_layers': [115, 58, 29]},\n"
->>>>>>> a35a92cc
      ]
     }
    ],
    "source": [
-<<<<<<< HEAD
-    "path_gs = 'grid_search_results/decentralized_classifier/0,0787 5cv/'\n",
-=======
     "path_gs = 'grid_search_results/decentralized_classifier/non-collaborative/0,95 5cv/'\n",
->>>>>>> a35a92cc
     "\n",
     "with open(path_gs + 'local_results.json') as json_file:\n",
     "    gs_local_results = json.load(json_file)\n",
