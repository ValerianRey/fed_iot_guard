--- conflicted
+++ resolved
@@ -56,11 +56,7 @@
                                       'lr_scheduler': torch.optim.lr_scheduler.ReduceLROnPlateau,
                                       'lr_scheduler_params': {'patience': 3, 'threshold': 0.025, 'factor': 0.5, 'verbose': False}}
 
-<<<<<<< HEAD
-    classifier_opt_default_params = {'epochs': 4,
-=======
     classifier_opt_default_params = {'epochs': 2,
->>>>>>> 148775e2
                                      'train_bs': 64,
                                      'optimizer': torch.optim.Adadelta,
                                      'optimizer_params': {'lr': 1.0, 'weight_decay': 1e-5},
@@ -74,12 +70,8 @@
     # model_poisoning: 'cancel_attack', 'mimic_attack'
     # model update factor is the factor by which the difference between the original (global) model and the trained model is multiplied
     # (only applies to the malicious clients; for honest clients this factor is always 1)
-<<<<<<< HEAD
-    poisoning_params = {'n_malicious': 0, 'poisoning': None, 'p_poison': None, 'model_update_factor': 1.0, 'cancel_attack': False}
-=======
     poisoning_params = {'n_malicious': 0, 'data_poisoning': None, 'p_poison': None,
                         'model_update_factor': 1.0, 'model_poisoning': None}
->>>>>>> 148775e2
 
     # Loading the data
     all_data = read_all_data()
