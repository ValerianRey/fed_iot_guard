from argparse import ArgumentParser

import torch.utils.data

from data import read_all_data, all_devices
from federated_util import *
from grid_search import run_grid_search
from supervised_data import get_client_supervised_initial_splitting
from test_hparams import test_hyperparameters
from unsupervised_data import get_client_unsupervised_initial_splitting


def main(experiment: str, setup: str, federated: str, test: bool):
    Ctp.set_automatic_skip(True)
    Ctp.print('\n\t\t\t\t\t' + (federated.upper() + ' ' if federated is not None else '') + setup.upper() + ' ' + experiment.upper()
              + (' TESTING' if test else ' GRID SEARCH') + '\n', bold=True)

    common_params = {'n_features': 115,
                     'normalization': 'min-max',  # "min-max", "0-mean 1var"
                     'test_bs': 4096,
                     'p_test': 0.2,
                     'p_unused': 0.01,  # Proportion of data left unused between *train_val set* and *test set*
                     'val_part': None,
                     # This is the proportion of *train_val set* that goes into the validation set, not the proportion of all data
                     'n_splits': 5,  # number of splits in the cross validation
                     'n_random_reruns': 5,
                     'cuda': False,  # It looks like cuda is slower than CPU for me so I enforce using the CPU
<<<<<<< HEAD
                     'benign_prop': 0.95,
=======
                     'benign_prop': 0.5,
>>>>>>> 93edad6b
                     # Desired proportion of benign data in the train/validation sets (or None to keep the natural proportions)
                     'samples_per_device': 10_000}  # Total number of datapoints (train & val + unused + test) for each device.

    # p_test, p_unused and p_train_val are the proportions of *all data* that go into respectively the *test set*, the *unused set*
    # and the *train_val set*.
    # val_part and threshold_part are the proportions of the the *train_val set* used for respectively the validation and the threshold
    # note that we either use one or the other: when grid searching we do not compute the threshold, so we have the *train_val set*
    # split between val_part proportion of validation data and (1. - val_part) proportion of train data
    # when testing hyper-params, we have *train & validation set* split between threshold_part proportion of threshold data and
    # (1. - threshold_part) proportion of train data.
    # benign_prop is yet another thing, determining the proportion of benign data when applicable (everywhere except in the *train_val set*
    # of the unsupervised method)

    p_train_val = 1. - common_params['p_test'] - common_params['p_unused']

    if common_params['val_part'] is None:
        val_part = 1. / common_params['n_splits']
    else:
        val_part = common_params['val_part']

    common_params.update({'p_train_val': p_train_val, 'val_part': val_part})

    if common_params['cuda']:
        Ctp.print('Using CUDA')
    else:
        Ctp.print('Using CPU')

    autoencoder_params = {'activation_fn': torch.nn.ELU,
                          'threshold_part': 0.5,
                          'quantile': 0.95,
                          'epochs': 120,
                          'train_bs': 64,
                          'optimizer': torch.optim.SGD,
                          'lr_scheduler': torch.optim.lr_scheduler.StepLR,
                          'lr_scheduler_params': {'step_size': 20, 'gamma': 0.5}}

    classifier_params = {'activation_fn': torch.nn.ELU,
                         'epochs': 4,
                         'train_bs': 64,
                         'optimizer': torch.optim.SGD,
                         'lr_scheduler': torch.optim.lr_scheduler.StepLR,
                         'lr_scheduler_params': {'step_size': 1, 'gamma': 0.5}}

    # Note that other architecture-specific parameters, such as the dimensions of the hidden layers, can be specified in either in the
    # varying_params for the grid searches, or in the configurations_params for the tests.

    n_devices = len(all_devices)

    fedsgd_params = {'train_bs': 8}  # We divide the batch size by the number of clients to make fedSGD closer to the centralized method
    fedavg_params = {'federation_rounds': 10,
                     'gamma_round': 0.75}
    federation_params = {'aggregation_function': federated_averaging,
                         'resampling': None}  # s-resampling

    if federated is not None:
        if federated == 'fedsgd':
            federation_params.update(fedsgd_params)
        elif federated == 'fedavg':
            federation_params.update(fedavg_params)
        else:
            raise ValueError()
        Ctp.print("Federation params: {}".format(federation_params), color='blue')

    # data_poisoning: 'all_labels_flipping', 'benign_labels_flipping', 'attack_labels_flipping'
    # model_poisoning: 'cancel_attack', 'mimic_attack'
    # model update factor is the factor by which the difference between the original (global) model and the trained model is multiplied
    # (only applies to the malicious clients; for honest clients this factor is always 1)
    poisoning_params = {'n_malicious': 0,
                        'data_poisoning': None,
                        'p_poison': None,
                        'model_update_factor': 1.0,
                        'model_poisoning': None}

    if poisoning_params['n_malicious'] != 0:
        Ctp.print("Poisoning params: {}".format(poisoning_params), color='red')

    # 9 configurations in which we have 8 clients (each one owns the data from 1 device) and the data from the last device is left unseen.
    decentralized_configurations = [{'clients_devices': [[i] for i in range(n_devices) if i != test_device],
                                     'test_devices': [test_device]} for test_device in range(n_devices)]

    # 9 configurations in which we have 1 client (owning the data from 8 devices) and he data from the last device is left unseen.
    centralized_configurations = [{'clients_devices': [[i for i in range(n_devices) if i != test_device]],
                                   'test_devices': [test_device]} for test_device in range(n_devices)]

    if setup == 'centralized':
        configurations = centralized_configurations
    elif setup == 'decentralized':
        configurations = decentralized_configurations
    else:
        raise ValueError

    Ctp.print(configurations)

    # Loading the data
    all_data = read_all_data()

    if experiment == 'autoencoder':
        constant_params = {**common_params, **autoencoder_params, **poisoning_params}
        splitting_function = get_client_unsupervised_initial_splitting
        if test:  # TESTING
            if federated is not None:
                constant_params.update(federation_params)

            # set the hyper-parameters specific to each configuration (overrides the parameters defined in constant_params)
            configurations_params = [{'hidden_layers': [29], 'optimizer_params': {'lr': 1.0, 'weight_decay': 0.0}},
                                     {'hidden_layers': [29], 'optimizer_params': {'lr': 1.0, 'weight_decay': 0.0}},
                                     {'hidden_layers': [29], 'optimizer_params': {'lr': 1.0, 'weight_decay': 1e-05}},
                                     {'hidden_layers': [29], 'optimizer_params': {'lr': 1.0, 'weight_decay': 0.0}},
                                     {'hidden_layers': [29], 'optimizer_params': {'lr': 1.0, 'weight_decay': 0.0}},
                                     {'hidden_layers': [29], 'optimizer_params': {'lr': 1.0, 'weight_decay': 0.0}},
                                     {'hidden_layers': [29], 'optimizer_params': {'lr': 1.0, 'weight_decay': 0.0}},
                                     {'hidden_layers': [29], 'optimizer_params': {'lr': 1.0, 'weight_decay': 0.0}},
                                     {'hidden_layers': [29], 'optimizer_params': {'lr': 1.0, 'weight_decay': 0.0}}]

            test_hyperparameters(all_data, setup, experiment, federated, splitting_function, constant_params, configurations_params, configurations)
        else:  # GRID-SEARCH
            varying_params = {'hidden_layers': [[86, 58, 38, 29, 38, 58, 86], [58, 29, 58], [29]],
                              'optimizer_params': [{'lr': 1.0, 'weight_decay': 0.},
                                                   {'lr': 1.0, 'weight_decay': 1e-5},
                                                   {'lr': 1.0, 'weight_decay': 1e-4}]}
            run_grid_search(all_data, setup, experiment, splitting_function, constant_params, varying_params, configurations)

    elif experiment == 'classifier':
        constant_params = {**common_params, **classifier_params, **poisoning_params}
        splitting_function = get_client_supervised_initial_splitting

        if test:  # TESTING
            if federated is not None:
                constant_params.update(federation_params)

            # set the hyper-parameters specific to each configuration (overrides the parameters defined in constant_params)
            configurations_params = [{'optimizer_params': {'lr': 0.5, 'weight_decay': 1e-05}, 'hidden_layers': [115, 58, 29]},
                                     {'optimizer_params': {'lr': 0.5, 'weight_decay': 1e-05}, 'hidden_layers': [115, 58, 29]},
                                     {'optimizer_params': {'lr': 0.5, 'weight_decay': 1e-05}, 'hidden_layers': [115, 58, 29]},
                                     {'optimizer_params': {'lr': 0.5, 'weight_decay': 1e-05}, 'hidden_layers': [115, 58, 29]},
                                     {'optimizer_params': {'lr': 0.5, 'weight_decay': 1e-05}, 'hidden_layers': [115, 58, 29]},
                                     {'optimizer_params': {'lr': 0.5, 'weight_decay': 1e-05}, 'hidden_layers': [115, 58, 29]},
                                     {'optimizer_params': {'lr': 0.5, 'weight_decay': 1e-05}, 'hidden_layers': [115, 58, 29]},
                                     {'optimizer_params': {'lr': 0.5, 'weight_decay': 1e-05}, 'hidden_layers': [115, 58, 29]},
                                     {'optimizer_params': {'lr': 0.5, 'weight_decay': 1e-05}, 'hidden_layers': [115, 58, 29]}]

            test_hyperparameters(all_data, setup, experiment, federated, splitting_function, constant_params, configurations_params, configurations)
        else:  # GRID-SEARCH
            varying_params = {'optimizer_params': [{'lr': 0.5, 'weight_decay': 0.},
                                                   {'lr': 0.5, 'weight_decay': 1e-5},
                                                   {'lr': 0.5, 'weight_decay': 1e-4}],
                              'hidden_layers': [[115, 58, 29], [115, 58], [115], []]}
            run_grid_search(all_data, setup, experiment, splitting_function, constant_params, varying_params, configurations)
    else:
        raise ValueError


if __name__ == "__main__":
    parser = ArgumentParser()

    parser.add_argument('setup', help='centralized or decentralized')
    parser.add_argument('experiment', help='Experiment to run (classifier or autoencoder)')

    test_parser = parser.add_mutually_exclusive_group(required=False)
    test_parser.add_argument('--test', dest='test', action='store_true')
    test_parser.add_argument('--gs', dest='test', action='store_false')
    parser.set_defaults(test=False)

    federated_parser = parser.add_mutually_exclusive_group(required=False)
    federated_parser.add_argument('--fedavg', dest='federated', action='store_const',
                                  const='fedavg', help='Federation of the models (default: None)')
    federated_parser.add_argument('--fedsgd', dest='federated', action='store_const',
                                  const='fedsgd', help='Federation of the models (default: None)')
    parser.set_defaults(federated=None)

    verbose_parser = parser.add_mutually_exclusive_group(required=False)
    verbose_parser.add_argument('--verbose', dest='verbose', action='store_true')
    verbose_parser.add_argument('--no-verbose', dest='verbose', action='store_false')
    parser.set_defaults(verbose=True)

    parser.add_argument('--verbose-depth', dest='max_depth', type=int, help='Maximum number of nested sections after which the printing will stop')
    parser.set_defaults(max_depth=None)

    args = parser.parse_args()

    if not args.verbose:  # Deactivate all printing in the console
        Ctp.deactivate()

    if args.max_depth is not None:
        Ctp.set_max_depth(args.max_depth)  # Set the max depth at which we print in the console

    main(args.experiment, args.setup, args.federated, args.test)<|MERGE_RESOLUTION|>--- conflicted
+++ resolved
@@ -25,11 +25,7 @@
                      'n_splits': 5,  # number of splits in the cross validation
                      'n_random_reruns': 5,
                      'cuda': False,  # It looks like cuda is slower than CPU for me so I enforce using the CPU
-<<<<<<< HEAD
-                     'benign_prop': 0.95,
-=======
                      'benign_prop': 0.5,
->>>>>>> 93edad6b
                      # Desired proportion of benign data in the train/validation sets (or None to keep the natural proportions)
                      'samples_per_device': 10_000}  # Total number of datapoints (train & val + unused + test) for each device.
 
