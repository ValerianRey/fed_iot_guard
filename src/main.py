from argparse import ArgumentParser

import torch.utils.data

from data import read_all_data, all_devices
from federated_util import *
from grid_search import run_grid_search
from supervised_data import get_client_supervised_initial_splitting
from test_hparams import test_hyperparameters
from unsupervised_data import get_client_unsupervised_initial_splitting


def main(experiment: str, setup: str, federated: str, test: bool):
    Ctp.set_automatic_skip(True)
    Ctp.print('\n\t\t\t\t\t' + (federated.upper() + ' ' if federated is not None else '') + setup.upper() + ' ' + experiment.upper()
              + (' TESTING' if test else ' GRID SEARCH') + '\n', bold=True)

    common_params = {'n_features': 115,
                     'normalization': 'min-max',  # "min-max", "0-mean 1var"
                     'test_bs': 4096,
                     'p_test': 0.2,
                     'p_unused': 0.01,  # Proportion of data left unused between *train_val set* and *test set*
                     'val_part': None,
                     # This is the proportion of *train_val set* that goes into the validation set, not the proportion of all data
                     'n_splits': 5,  # number of splits in the cross validation
                     'n_random_reruns': 5,
                     'cuda': False,  # It looks like cuda is slower than CPU for me so I enforce using the CPU
                     'benign_prop': 0.0787,
                     # Desired proportion of benign data in the train/validation sets (or None to keep the natural proportions)
                     'samples_per_device': 100_000}  # Total number of datapoints (train & val + unused + test) for each device.

    # p_test, p_unused and p_train_val are the proportions of *all data* that go into respectively the *test set*, the *unused set*
    # and the *train_val set*.
    # val_part and threshold_part are the proportions of the the *train_val set* used for respectively the validation and the threshold
    # note that we either use one or the other: when grid searching we do not compute the threshold, so we have the *train_val set*
    # split between val_part proportion of validation data and (1. - val_part) proportion of train data
    # when testing hyper-params, we have *train & validation set* split between threshold_part proportion of threshold data and
    # (1. - threshold_part) proportion of train data.
    # benign_prop is yet another thing, determining the proportion of benign data when applicable (everywhere except in the *train_val set*
    # of the unsupervised method)

    p_train_val = 1. - common_params['p_test'] - common_params['p_unused']

    if common_params['val_part'] is None:
        val_part = 1. / common_params['n_splits']
    else:
        val_part = common_params['val_part']

    common_params.update({'p_train_val': p_train_val, 'val_part': val_part})

    if common_params['cuda']:
        Ctp.print('Using CUDA')
    else:
        Ctp.print('Using CPU')

    autoencoder_params = {'activation_fn': torch.nn.ELU,
                          'threshold_part': 0.5,
                          'quantile': 0.95,
                          'epochs': 120,
                          'train_bs': 64,
                          'optimizer': torch.optim.SGD,
                          'lr_scheduler': torch.optim.lr_scheduler.StepLR,
                          'lr_scheduler_params': {'step_size': 20, 'gamma': 0.5}}

    classifier_params = {'activation_fn': torch.nn.ELU,
                         'epochs': 4,
                         'train_bs': 64,
                         'optimizer': torch.optim.SGD,
                         'lr_scheduler': torch.optim.lr_scheduler.StepLR,
                         'lr_scheduler_params': {'step_size': 1, 'gamma': 0.5}}
    # Note that other architecture-specific parameters, such as the dimensions of the hidden layers, can be specified in either in the
    # varying_params for the grid searches, or in the configurations_params for the tests.

    n_devices = len(all_devices)

    # TODO: Be careful to switch that back to 64 for other aggregation functions
    fedsgd_params = {'train_bs': 8}  # We can divide the batch size by the number of clients to make fedSGD closer to the centralized method
    fedavg_params = {'federation_rounds': 30,
                     'gamma_round': 0.75}

    federation_params = {'aggregation_function': federated_averaging,
                         'resampling': None}  # s-resampling

    if federated is not None:
        if federated == 'fedsgd':
            federation_params.update(fedsgd_params)
        elif federated == 'fedavg':
            federation_params.update(fedavg_params)
        else:
            raise ValueError()
        Ctp.print("Federation params: {}".format(federation_params), color='blue')

    # data_poisoning: 'all_labels_flipping', 'benign_labels_flipping', 'attack_labels_flipping'
    # model_poisoning: 'cancel_attack', 'mimic_attack'
    # model update factor is the factor by which the difference between the original (global) model and the trained model is multiplied
    # (only applies to the malicious clients; for honest clients this factor is always 1)
    poisoning_params = {'n_malicious': 0,
                        'data_poisoning': None,
                        'p_poison': None,
                        'model_update_factor': 1.0,
                        'model_poisoning': None}

    if poisoning_params['n_malicious'] != 0:
        Ctp.print("Poisoning params: {}".format(poisoning_params), color='red')

    # 9 configurations in which we have 8 clients (each one owns the data from 1 device) and the data from the last device is left unseen.
    decentralized_configurations = [{'clients_devices': [[i] for i in range(n_devices) if i != test_device],
                                     'test_devices': [test_device]} for test_device in range(n_devices)]

    # 9 configurations in which we have 1 client (owning the data from 8 devices) and he data from the last device is left unseen.
    centralized_configurations = [{'clients_devices': [[i for i in range(n_devices) if i != test_device]],
                                   'test_devices': [test_device]} for test_device in range(n_devices)]

    if setup == 'centralized':
        configurations = centralized_configurations
    elif setup == 'decentralized':
        configurations = decentralized_configurations
    else:
        raise ValueError

    Ctp.print(configurations)

    # Loading the data
    all_data = read_all_data()

    if experiment == 'autoencoder':
        constant_params = {**common_params, **autoencoder_params, **poisoning_params}
        splitting_function = get_client_unsupervised_initial_splitting
        if test:  # TESTING
            if federated is not None:
                constant_params.update(federation_params)

            # set the hyper-parameters specific to each configuration (overrides the parameters defined in constant_params)
            configurations_params = [{'hidden_layers': [29], 'optimizer_params': {'lr': 1.0, 'weight_decay': 0.0}},
                                     {'hidden_layers': [29], 'optimizer_params': {'lr': 1.0, 'weight_decay': 0.0}},
                                     {'hidden_layers': [29], 'optimizer_params': {'lr': 1.0, 'weight_decay': 1e-05}},
                                     {'hidden_layers': [29], 'optimizer_params': {'lr': 1.0, 'weight_decay': 0.0}},
                                     {'hidden_layers': [29], 'optimizer_params': {'lr': 1.0, 'weight_decay': 0.0}},
                                     {'hidden_layers': [29], 'optimizer_params': {'lr': 1.0, 'weight_decay': 0.0}},
                                     {'hidden_layers': [29], 'optimizer_params': {'lr': 1.0, 'weight_decay': 0.0}},
                                     {'hidden_layers': [29], 'optimizer_params': {'lr': 1.0, 'weight_decay': 0.0}},
                                     {'hidden_layers': [29], 'optimizer_params': {'lr': 1.0, 'weight_decay': 0.0}}]

            test_hyperparameters(all_data, setup, experiment, federated, splitting_function, constant_params, configurations_params, configurations)
        else:  # GRID-SEARCH
            varying_params = {'hidden_layers': [[86, 58, 38, 29, 38, 58, 86], [58, 29, 58], [29]],
                              'optimizer_params': [{'lr': 1.0, 'weight_decay': 0.},
                                                   {'lr': 1.0, 'weight_decay': 1e-5},
                                                   {'lr': 1.0, 'weight_decay': 1e-4}]}
            run_grid_search(all_data, setup, experiment, splitting_function, constant_params, varying_params, configurations)

    elif experiment == 'classifier':
        constant_params = {**common_params, **classifier_params, **poisoning_params}
        splitting_function = get_client_supervised_initial_splitting

        if test:  # TESTING
            if federated is not None:
                constant_params.update(federation_params)

            # set the hyper-parameters specific to each configuration (overrides the parameters defined in constant_params)
<<<<<<< HEAD
            configurations_params = [{'optimizer_params': {'lr': 0.5, 'weight_decay': 0.0001}, 'hidden_layers': [115, 58]},
                                     {'optimizer_params': {'lr': 0.5, 'weight_decay': 0.0001}, 'hidden_layers': [115, 58]},
                                     {'optimizer_params': {'lr': 0.5, 'weight_decay': 0.0}, 'hidden_layers': [115, 58, 29]},
                                     {'optimizer_params': {'lr': 0.5, 'weight_decay': 0.0001}, 'hidden_layers': [115, 58]},
                                     {'optimizer_params': {'lr': 0.5, 'weight_decay': 0.0001}, 'hidden_layers': [115, 58]},
                                     {'optimizer_params': {'lr': 0.5, 'weight_decay': 0.0001}, 'hidden_layers': [115, 58]},
                                     {'optimizer_params': {'lr': 0.5, 'weight_decay': 0.0001}, 'hidden_layers': [115, 58]},
                                     {'optimizer_params': {'lr': 0.5, 'weight_decay': 1e-05}, 'hidden_layers': [115, 58]},
                                     {'optimizer_params': {'lr': 0.5, 'weight_decay': 0.0001}, 'hidden_layers': [115, 58, 29]}]
=======
            configurations_params = [{'optimizer_params': {'lr': 0.5, 'weight_decay': 0.0}, 'hidden_layers': [115, 58]},
                                     {'optimizer_params': {'lr': 0.5, 'weight_decay': 0.0}, 'hidden_layers': [115, 58]},
                                     {'optimizer_params': {'lr': 0.5, 'weight_decay': 0.0}, 'hidden_layers': [115, 58, 29]},
                                     {'optimizer_params': {'lr': 0.5, 'weight_decay': 0.0}, 'hidden_layers': [115, 58, 29]},
                                     {'optimizer_params': {'lr': 0.5, 'weight_decay': 0.0}, 'hidden_layers': [115, 58, 29]},
                                     {'optimizer_params': {'lr': 0.5, 'weight_decay': 0.0}, 'hidden_layers': [115, 58, 29]},
                                     {'optimizer_params': {'lr': 0.5, 'weight_decay': 0.0}, 'hidden_layers': [115, 58, 29]},
                                     {'optimizer_params': {'lr': 0.5, 'weight_decay': 0.0001}, 'hidden_layers': [115, 58, 29]},
                                     {'optimizer_params': {'lr': 0.5, 'weight_decay': 0.0}, 'hidden_layers': [115, 58, 29]}]
>>>>>>> 1009f6e6

            test_hyperparameters(all_data, setup, experiment, federated, splitting_function, constant_params, configurations_params, configurations)
        else:  # GRID-SEARCH
            varying_params = {'optimizer_params': [{'lr': 0.5, 'weight_decay': 0.},
                                                   {'lr': 0.5, 'weight_decay': 1e-5},
                                                   {'lr': 0.5, 'weight_decay': 1e-4}],
                              'hidden_layers': [[115, 58, 29], [115, 58], [115], []]}
            run_grid_search(all_data, setup, experiment, splitting_function, constant_params, varying_params, configurations)
    else:
        raise ValueError


if __name__ == "__main__":
    parser = ArgumentParser()

    parser.add_argument('setup', help='centralized or decentralized')
    parser.add_argument('experiment', help='Experiment to run (classifier or autoencoder)')

    test_parser = parser.add_mutually_exclusive_group(required=False)
    test_parser.add_argument('--test', dest='test', action='store_true')
    test_parser.add_argument('--gs', dest='test', action='store_false')
    parser.set_defaults(test=False)

    federated_parser = parser.add_mutually_exclusive_group(required=False)
    federated_parser.add_argument('--fedavg', dest='federated', action='store_const',
                                  const='fedavg', help='Federation of the models (default: None)')
    federated_parser.add_argument('--fedsgd', dest='federated', action='store_const',
                                  const='fedsgd', help='Federation of the models (default: None)')
    parser.set_defaults(federated=None)

    verbose_parser = parser.add_mutually_exclusive_group(required=False)
    verbose_parser.add_argument('--verbose', dest='verbose', action='store_true')
    verbose_parser.add_argument('--no-verbose', dest='verbose', action='store_false')
    parser.set_defaults(verbose=True)

    parser.add_argument('--verbose-depth', dest='max_depth', type=int, help='Maximum number of nested sections after which the printing will stop')
    parser.set_defaults(max_depth=None)

    args = parser.parse_args()

    if not args.verbose:  # Deactivate all printing in the console
        Ctp.deactivate()

    if args.max_depth is not None:
        Ctp.set_max_depth(args.max_depth)  # Set the max depth at which we print in the console

    main(args.experiment, args.setup, args.federated, args.test)<|MERGE_RESOLUTION|>--- conflicted
+++ resolved
@@ -158,17 +158,6 @@
                 constant_params.update(federation_params)
 
             # set the hyper-parameters specific to each configuration (overrides the parameters defined in constant_params)
-<<<<<<< HEAD
-            configurations_params = [{'optimizer_params': {'lr': 0.5, 'weight_decay': 0.0001}, 'hidden_layers': [115, 58]},
-                                     {'optimizer_params': {'lr': 0.5, 'weight_decay': 0.0001}, 'hidden_layers': [115, 58]},
-                                     {'optimizer_params': {'lr': 0.5, 'weight_decay': 0.0}, 'hidden_layers': [115, 58, 29]},
-                                     {'optimizer_params': {'lr': 0.5, 'weight_decay': 0.0001}, 'hidden_layers': [115, 58]},
-                                     {'optimizer_params': {'lr': 0.5, 'weight_decay': 0.0001}, 'hidden_layers': [115, 58]},
-                                     {'optimizer_params': {'lr': 0.5, 'weight_decay': 0.0001}, 'hidden_layers': [115, 58]},
-                                     {'optimizer_params': {'lr': 0.5, 'weight_decay': 0.0001}, 'hidden_layers': [115, 58]},
-                                     {'optimizer_params': {'lr': 0.5, 'weight_decay': 1e-05}, 'hidden_layers': [115, 58]},
-                                     {'optimizer_params': {'lr': 0.5, 'weight_decay': 0.0001}, 'hidden_layers': [115, 58, 29]}]
-=======
             configurations_params = [{'optimizer_params': {'lr': 0.5, 'weight_decay': 0.0}, 'hidden_layers': [115, 58]},
                                      {'optimizer_params': {'lr': 0.5, 'weight_decay': 0.0}, 'hidden_layers': [115, 58]},
                                      {'optimizer_params': {'lr': 0.5, 'weight_decay': 0.0}, 'hidden_layers': [115, 58, 29]},
@@ -178,7 +167,6 @@
                                      {'optimizer_params': {'lr': 0.5, 'weight_decay': 0.0}, 'hidden_layers': [115, 58, 29]},
                                      {'optimizer_params': {'lr': 0.5, 'weight_decay': 0.0001}, 'hidden_layers': [115, 58, 29]},
                                      {'optimizer_params': {'lr': 0.5, 'weight_decay': 0.0}, 'hidden_layers': [115, 58, 29]}]
->>>>>>> 1009f6e6
 
             test_hyperparameters(all_data, setup, experiment, federated, splitting_function, constant_params, configurations_params, configurations)
         else:  # GRID-SEARCH
